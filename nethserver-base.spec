Name: nethserver-base
Summary: NethServer basic configuration
<<<<<<< HEAD
Version: 2.10.3
=======
Version: 2.11.1
>>>>>>> 6332e749
Release: 1%{?dist}
License: GPL
Source: %{name}-%{version}.tar.gz
BuildArch: noarch
URL: %{url_prefix}/%{name}

Requires: smartmontools
Requires: bridge-utils
Requires: sudo
Requires: nc
Requires: net-tools
# perl-TimeDate is needed for certificate renew
Requires: perl-TimeDate

Requires: yum-plugin-changelog
Requires: nethserver-yum
Requires: nethserver-lib, perl(NethServer::Database::Hostname)

BuildRequires: nethserver-devtools
Requires(post): systemd
Requires(postun): systemd
BuildRequires: systemd

%description
The %{name} package provides the fundamental infrastructure for the
configuration management of NethServer, derived from SME Server event
and template system.

%prep
%setup

%build
%{makedocs}
perl createlinks

mkdir -p root%{perl_vendorlib}
mv -v lib/perl/{NethServer,esmith} root%{perl_vendorlib}
mkdir -p root/%{_nseventsdir}/organization-save
mkdir -p root/%{_nseventsdir}/%{name}-update
mkdir -p root/%{_nsconfdir}/validators/myhostname

for _nsdb in configuration networks routes accounts; do
   mkdir -p root/%{_nsdbconfdir}/${_nsdb}/{migrate,force,defaults}
done 


%install
rm -rf %{buildroot}
(cd root   ; find . -depth -not -name '*.orig' -print  | cpio -dump %{buildroot})
%{genfilelist} %{buildroot} | sed '
\|^%{_sysconfdir}/sudoers.d/| d
' > %{name}-%{version}-%{release}-filelist

%files -f %{name}-%{version}-%{release}-filelist
%defattr(-,root,root)
%doc COPYING
%doc README.rst
%ghost %attr(600,root,root) /etc/pki/tls/private/NSRV.key
%ghost %attr(644,root,root) /etc/pki/tls/certs/NSRV.crt
%ghost %attr(440,root,root) /etc/sudoers.d/10_nethserver
%config %attr(440,root,root) %{_sysconfdir}/sudoers.d/20_nethserver_base
%dir %{_nseventsdir}/%{name}-update
%dir %{_nsdbconfdir}/configuration
%dir %{_nsdbconfdir}/networks
%dir %{_nsdbconfdir}/routes
%dir %{_nsdbconfdir}/accounts
%dir %{_nsconfdir}/validators/myhostname
%ghost %attr(0644,root,root) /etc/logviewer.conf

%post
%systemd_post nethserver-system-init.service NetworkManager.service firewalld.service nethserver-config-network.service

%postun
%systemd_postun

%changelog
<<<<<<< HEAD
=======
* Mon Jun 27 2016 Davide Principi <davide.principi@nethesis.it> - 2.11.1-1
- Software Center fails to install packages from NethForge - Bug #3408 [NethServer]

* Tue Jun 14 2016 Davide Principi <davide.principi@nethesis.it> - 2.11.0-1
- Network IP alias on bridge interfaces - Feature #3406 [NethServer]

* Mon Jun 06 2016 Giacomo Sanchietti <giacomo.sanchietti@nethesis.it> - 2.10.4-1
- Fully disable SELinux - Enhancement #3400
- Enable NethForge, if present

>>>>>>> 6332e749
* Thu May 26 2016 Giacomo Sanchietti <giacomo.sanchietti@nethesis.it> - 2.10.3-1
- User and password with blank spaces in PPPoE configuration - Bug #3385 [NethServer]

* Wed Apr 27 2016 Giacomo Sanchietti <giacomo.sanchietti@nethesis.it> - 2.10.2-1
- Network configuration: alias IP overwritten - Bug #3381

* Tue Apr 05 2016 Giacomo Sanchietti <giacomo.sanchietti@nethesis.it> - 2.10.1-1
- Bond miimon default value - Enhancement #3373 [NethServer]

* Thu Mar 31 2016 Davide Principi <davide.principi@nethesis.it> - 2.10.0-1
- Default bonding mode to active-backup - Enhancement #3299 [NethServer]

* Thu Mar 03 2016 Giacomo Sanchietti <giacomo.sanchietti@nethesis.it> - 2.9.7-1
- Add a yum clean all button if update fails - Feature #3360 [NethServer]
- Samba core files are listed by log viewer - Bug #3334 [NethServer]

* Fri Feb 26 2016 Giacomo Sanchietti <giacomo.sanchietti@nethesis.it> - 2.9.6-1
- Role disappears from ethernet interface - Bug #3357 [NethServer]
- Let's Encrypt (partial) support  - Feature #3355 [NethServer]

* Mon Nov 30 2015 Giacomo Sanchietti <giacomo.sanchietti@nethesis.it> - 2.9.5-1
- The description of trusted network can not be modified - Bug #3321 [NethServer]
- bond confuses network configuration - Bug #3306 [NethServer]

* Mon Nov 23 2015 Giacomo Sanchietti <giacomo.sanchietti@nethesis.it> - 2.9.4-1
- Dashboard: avoid blocking on todos ajax calls - Enhancement #3322 [NethServer]

* Wed Nov 11 2015 Giacomo Sanchietti <giacomo.sanchietti@nethesis.it> - 2.9.3-1
- MultiWAN: remove static routes for checkip - Enhancement #3289 [NethServer]
- DB key name clash in networks db - Bug #3272 [NethServer]

* Mon Oct 12 2015 Giacomo Sanchietti <giacomo.sanchietti@nethesis.it> - 2.9.2-1
- error in parsing ifcfg-eth0 when installing ns6.7rc1 on a centos 6.7 minimal - Bug #3282 [NethServer]

* Tue Sep 29 2015 Davide Principi <davide.principi@nethesis.it> - 2.9.1-1
- Translation: fix Welcome_body string. Enhancement #3265 [NethServer]

* Thu Sep 24 2015 Davide Principi <davide.principi@nethesis.it> - 2.9.0-1
- Drop lokkit support, always use shorewall - Enhancement #3258 [NethServer]

* Thu Aug 27 2015 Davide Principi <davide.principi@nethesis.it> - 2.8.1-1
- server-manager PPPoE support - Enhancement #3227 [NethServer]

* Fri Jul 17 2015 Davide Principi <davide.principi@nethesis.it> - 2.8.0-1
- PPPoE support - Feature #3218 [NethServer]

* Wed Jul 15 2015 Giacomo Sanchietti <giacomo.sanchietti@nethesis.it> - 2.7.4-1
- Event trusted-networks-modify - Enhancement #3195 [NethServer]

* Wed Jul 08 2015 Davide Principi <davide.principi@nethesis.it> - 2.7.3-1
- Fix bug #3216 [NethServer]

* Mon Jun 22 2015 Davide Principi <davide.principi@nethesis.it> - 2.7.2-1
- Wrong Server Manager menu category order  - Bug #3197 [NethServer]
- Log viewer close goes back to last module instead of back to log viewer - Bug #3138 [NethServer]

* Wed May 20 2015 Giacomo Sanchietti <giacomo.sanchietti@nethesis.it> - 2.7.1-1
- Alias ifcfg-ethX:Y files invalid syntax - Bug #3091 [NethServer]
- Trusted network validator - Bug #3025 [NethServer]
- Trusted "Network address" should be a valid Network prefix  - Bug #3010 [NethServer]
- Localize "password expire" notifications - Enhancement #2887 [NethServer]
- Base: display green network inside "Trusted network" page - Enhancement #2711 [NethServer]

* Thu Apr 23 2015 Davide Principi <davide.principi@nethesis.it> - 2.7.0-1
- Language packs support - Feature #3115 [NethServer]
- Dashboard: display IP of red interfaces configured with DHCP - Enhancement #3096 [NethServer]
- Task running forever - Bug #3078 [NethServer]

* Thu Apr 02 2015 Davide Principi <davide.principi@nethesis.it> - 2.6.5-1
- Web proxy: exclude local sites when mode is transparent - Enhancement #3099 [NethServer]
- Dashboard: remove/hide uneeded services from the list - Enhancement #2795 [NethServer]
- Base: service description - Enhancement #2765 [NethServer]

* Thu Mar 26 2015 Giacomo Sanchietti <giacomo.sanchietti@nethesis.it> - 2.6.4-1
- Firewall-base: multi-wan dhcp failover not supported - Enhancement #2827 [NethServer]

* Thu Mar 12 2015 Giacomo Sanchietti <giacomo.sanchietti@nethesis.it> - 2.6.3-1
- Progress bar stuck in drpm download - Bug #3079 [NethServer]

* Wed Mar 11 2015 Giacomo Sanchietti <giacomo.sanchietti@nethesis.it> - 2.6.2-1
- Unexpected ethernet interface rename - Bug #3082 [NethServer]

* Thu Mar 05 2015 Giacomo Sanchietti <giacomo.sanchietti@nethesis.it> - 2.6.1-1
- Network page unexpected roles - Bug #3076 [NethServer]
- Dashboard Interfaces widget and VLAN - Bug #3075 [NethServer]

* Tue Mar 03 2015 Giacomo Sanchietti <giacomo.sanchietti@nethesis.it> - 2.6.0-1
- Move Logout button at top right - Enhancement #3046 [NethServer]
- Restore from backup, disaster recovery and network interfaces - Feature #3041 [NethServer]
- Differentiate root and admin users - Feature #3026 [NethServer]
- Add includedir directive to /etc/sudoers - Enhancement #3012 [NethServer]
- Display Dashbord at top of menu - Enhancement #3011 [NethServer]
- Shorewall: allow template-custom for ESTABLISHED and RELATED connection inside rules file - Enhancement #2999 [NethServer]
- Show default password on server-manager login - Enhancement #2998 [NethServer]
- Raid critical status on dashboard does not show failed partitions - Bug #2995 [NethServer]
- Refactor Organization contacts page - Feature #2969 [NethServer]
- Package Manager: new UPDATE button and optional packages selection - Feature #2963 [NethServer]
- squidGuard: support multiple profiles - Enhancement #2958 [NethServer]
- Base: first configuration wizard - Feature #2957 [NethServer]

* Wed Jan 14 2015 Giacomo Sanchietti <giacomo.sanchietti@nethesis.it> - 2.5.5-1.ns6
- Raid critical status on dashboard does not show failed partitions - Bug #2995 [NethServer]
- Correctly handle history back button - Enhancement #2958 [NethServer]

* Tue Dec 09 2014 Giacomo Sanchietti <giacomo.sanchietti@nethesis.it> - 2.5.4-1.ns6
- First-boot: execute system-init event before tty - Enhancement #2952 [NethServer]
- Modify all users if the ldap organisation contacts is updated - Bug #2931 [NethServer]
- Notify user if event fails - Enhancement #2927 [NethServer]
- DNS: remove role property from dns db key - Enhancement #2915 [NethServer]
- Network config during install is ignored - Bug #2796 [NethServer]
- Drop TCP wrappers hosts.allow hosts.deny templates - Enhancement #2785 [NethServer]

* Wed Nov 19 2014 Giacomo Sanchietti <giacomo.sanchietti@nethesis.it> - 2.5.3-1.ns6
- First-boot: execute system-init event before tty - Enhancement #2952 [NethServer]
- Notify user if event fails - Enhancement #2927 [NethServer]

* Thu Oct 23 2014 Davide Principi <davide.principi@nethesis.it> - 2.5.2-1.ns6
- Lokkit: missing port range support for network services - Bug #2923 [NethServer]
- Dnsmasq: daemon doesn't start if NameServers property contains more than 2 addresses - Bug #2918 [NethServer]

* Fri Oct 17 2014 Davide Principi <davide.principi@nethesis.it> - 2.5.1-1.ns6
- Red interface: gateway setting wiped out - Bug #2920 [NethServer]

* Wed Oct 15 2014 Giacomo Sanchietti <giacomo.sanchietti@nethesis.it> - 2.5.0-1.ns6
- Access to server-manager from multiple green networks - Bug #2896
- Network services: refactor web interface - Enhancement #2895
- Dashboard: running status of service is not displayed - Bug #2875
- Support DHCP on multiple interfaces - Feature #2849
- NetworkAdapter: adaptive UI fields - Enhancement #2807
- Backup config: list only relevant files - Feature #2739

* Thu Oct 02 2014 Davide Principi <davide.principi@nethesis.it> - 2.4.0-1.ns6
- Notification "${0}%" string flashes on login screen - Bug #2876 [NethServer]
- Handle nethserver-firewall-base uninstallation - Enhancement #2873 [NethServer]
- System initialization: change default ip addresses - Enhancement #2872 [NethServer]
- Reconfigure networking on NIC replacement - Feature #2837 [NethServer]
- Cannot access Server Manager after migration - Bug #2786 [NethServer]
- Remove obsolete console and bootstrap-console commands - Enhancement #2734 [NethServer]
- Web UI: advanced network configuration  - Feature #2719 [NethServer]

* Wed Aug 20 2014 Davide Principi <davide.principi@nethesis.it> - 2.3.0-1.ns6
- Embed Nethgui 1.6.0 into httpd-admin RPM - Enhancement #2820 [NethServer]
- Base: remove rsyslog.conf template - Bug #2772 [NethServer]
- Firewall: allow and deny access to local services - Enhancement #2752 [NethServer]
- Certificate migration fails if "key" prop is missing - Bug #2745 [NethServer]
- Base: split 'local networks' into 'static routes' and 'trusted networks' - Enhancement #2743 [NethServer]
- Remove obsolete console and bootstrap-console commands - Enhancement #2734 [NethServer]
- Web UI: advanced network configuration  - Feature #2719 [NethServer]
- Custom firewall rules - Feature #2716 [NethServer]
- Firewall: select default policy - Feature #2714 [NethServer]
- Dashboard: uptime is incomplete - Bug #2708 [NethServer]
- Firewall: support custom objects - Feature #2705 [NethServer]
- Firewall-base: add support for multi-wan - Feature #2332 [NethServer]

* Mon Mar 24 2014 Davide Principi <davide.principi@nethesis.it> - 2.2.1-1.ns6
- Built again to fix online documentation - #2700 [NethServer]

* Mon Mar 24 2014 Davide Principi <davide.principi@nethesis.it> - 2.2.0-1.ns6
- YUM categories in PackageManager - Feature #2694 [NethServer]
- Remove absolute URLs from PackageManager - Enhancement #2692 [NethServer]

* Mon Mar 10 2014 Davide Principi <davide.principi@nethesis.it> - 2.1.2-1.ns6
- User can't set his own UserProfile fields - Bug #2684 [NethServer]
- Backup Notification to System administrator fails by default - Bug #2675 [NethServer]

* Wed Feb 26 2014 Davide Principi <davide.principi@nethesis.it> - 2.1.1-1.ns6
- Fix for default module for non-admin users - Bug #2630 [NethServer]

* Wed Feb 26 2014 Davide Principi <davide.principi@nethesis.it> - 2.1.0-1.ns6
- Rebranding fails when new kernel is installed - Bug #2664 [NethServer]
- Installer improvements - Enhancement #2660 [NethServer]
- Revamp web UI style - Enhancement #2656 [NethServer]
- Default module for non-admin users - Bug #2630 [NethServer]
- Dashboard: infinite loop on XHR failure - Bug #2628 [NethServer]
- Implement hostname-modify event for samba  - Enhancement #2626 [NethServer]

* Wed Feb 12 2014 Davide Principi <davide.principi@nethesis.it> - 2.0.1-1.ns6
- Customizable X509 email field - Enhancement #2650 [NethServer]

* Wed Feb 05 2014 Davide Principi <davide.principi@nethesis.it> - 2.0.0-1.ns6
- Start messagebus service - Enhancement #2645 [NethServer]
- No feedback from Shutdown UI module - Bug #2629 [NethServer]
- NethCamp 2014 - Task #2618 [NethServer]
- Remove bootstrap-console - Enhancement #2582 [NethServer]
- Move admin user in LDAP DB - Feature #2492 [NethServer]
- Dashboard: show raid status - Enhancement #2490 [NethServer]
- Update all inline help documentation - Task #1780 [NethServer]
- ISO: interactive installer - Feature #1757 [NethServer]
- Base: avoid double network restart on first boot event - Enhancement #1742 [NethServer]
- Dashboard: new widgets - Enhancement #1671 [NethServer]

* Wed Dec 18 2013 Davide Principi <davide.principi@nethesis.it> - 1.5.0-1.ns6
- Remove external JS libraries from source repositories - Enhancement #2167 [NethServer]
- Always deliver mail to local admin user - Enhancement #2102 [NethServer]
- Directory: backup service accounts passwords  - Enhancement #2063 [NethServer]
- Process tracking and notifications - Feature #2029 [NethServer]
- Service supervision with Upstart - Feature #2014 [NethServer]

* Thu Oct 17 2013 Giacomo Sanchietti <giacomo.sanchietti@nethesis.it> - 1.4.3-1.ns6d
- Add AdminIsNotRoot to keep admin and root password in sync #2277
- Store root server certificate in NSS database #2248
- Avoid resolv.conf overwrite by dhclient #2213
- Fix lokkit configuration #2205
- Add language code to URLs #2113 [Nethgui]
- Implement configurable log rotation and retention policies #2053

* Wed Aug 28 2013 Davide Principi <davide.principi@nethesis.it> - 1.4.1-1.ns6
- Import nethserver-manager code from nethserver-base - Enhancement #2110 [NethServer]
- Base: validate configuration from NetworkAdapter UI module - Enhancement #2103 [NethServer]
- Update NetworksDB on udev events - Enhancement #2075 [NethServer]

* Thu Jul 25 2013 Davide Principi <davide.principi@nethesis.it> - 1.4.0-1.ns6
- Base: bootstrap-console type default is "configuration" - Enhancement #2079 [NethServer]
- Lib: synchronize service status prop and running state - Feature #2078 [NethServer]
- Base: new PackageManager UI module - Feature #1767 [NethServer]
- Base: select multiple items in package-manager - Enhancement #1748 [NethServer]

* Wed Jul 17 2013 Davide Principi <davide.principi@nethesis.it> - 1.3.1-1.ns6
- Lib: synchronize service status prop and chkconfig - Feature #2067 [NethServer]

* Mon Jul 15 2013 Davide Principi <davide.principi@nethesis.it> - 1.3.0-1.ns6
- Imported PackageManager UI module - Feature #1767 [NethServer]
- Select multiple items in package-manager - Enhancement #1748 [NethServer]

* Mon Jul 15 2013 Giacomo Sanchietti <giacomo.sanchietti@nethesis.it> - 1.2.5-1.ns6
- Fix static route generations #2057

* Fri Jul 12 2013 Giacomo Sanchietti <giacomo.sanchietti@nethesis.it> - 1.2.4-1.ns6
- Backup: implement and document full restore #2043

* Wed May 29 2013 Davide Principi <davide.principi@nethesis.it> - 1.2.3-1.ns6
- NethServer\Tool\PasswordStash: added setAutoUnlink() method #1746

* Tue May  7 2013 Davide Principi <davide.principi@nethesis.it> - 1.2.2-1.ns6
- system-adjust action: import symbols from nethserver yum plugin  #1870

* Thu May  2 2013 Davide Principi <davide.principi@nethesis.it> - 1.2.1-1.ns6
- Fixed assignment of green role when one NIC only is installed #1883

* Tue Apr 30 2013 Giacomo Sanchietti <giacomo.sanchietti@nethesis.it> - 1.2.0-1.ns6
- Rebuild for automatic package handling. #1870
- Refactor firewall configuration #1875
- Add logviewer module #470
- Handle static routes #1886
- Add migration code #1794
- Various fixes: #1754 #1878

* Tue Mar 19 2013 Giacomo Sanchietti <giacomo.sanchietti@nethesis.it> - 1.1.2-1.ns6
- first-boot: postpone init-repo execution to avoid clean up of event-queue

* Tue Mar 19 2013 Giacomo Sanchietti <giacomo.sanchietti@nethesis.it> - 1.1.1-1.ns6
- New dashboard #583
- first-boot event: execute network restart (#1741) do not block on error
- Add migration code #1702
- Add support for filesystems options #1658
- Various bugfixes

* Thu Jan 31 2013 Davide Principi <davide.principi@nethesis.it> - 1.1.0-1.ns6
- Removed "pv" requirement
- Added Certificate Management #1503
- SME bash completion #1619
- admin's mailbox #1635
- Fix #1628

<|MERGE_RESOLUTION|>--- conflicted
+++ resolved
@@ -1,10 +1,6 @@
 Name: nethserver-base
 Summary: NethServer basic configuration
-<<<<<<< HEAD
-Version: 2.10.3
-=======
 Version: 2.11.1
->>>>>>> 6332e749
 Release: 1%{?dist}
 License: GPL
 Source: %{name}-%{version}.tar.gz
@@ -81,8 +77,6 @@
 %systemd_postun
 
 %changelog
-<<<<<<< HEAD
-=======
 * Mon Jun 27 2016 Davide Principi <davide.principi@nethesis.it> - 2.11.1-1
 - Software Center fails to install packages from NethForge - Bug #3408 [NethServer]
 
@@ -93,7 +87,6 @@
 - Fully disable SELinux - Enhancement #3400
 - Enable NethForge, if present
 
->>>>>>> 6332e749
 * Thu May 26 2016 Giacomo Sanchietti <giacomo.sanchietti@nethesis.it> - 2.10.3-1
 - User and password with blank spaces in PPPoE configuration - Bug #3385 [NethServer]
 
