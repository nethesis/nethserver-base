Name: nethserver-base
Summary: NethServer basic configuration
Version: 2.10.2
Release: 1%{?dist}
License: GPL
Source: %{name}-%{version}.tar.gz
BuildArch: noarch
URL: %{url_prefix}/%{name}

Requires: smartmontools
Requires: bridge-utils
Requires: sudo
Requires: nc
<<<<<<< HEAD
Requires: net-tools
# perl-TimeDate is needed for certificate renew
Requires: perl-TimeDate

Requires: yum-plugin-changelog
Requires: nethserver-yum
Requires: nethserver-lib, perl(NethServer::Database::Hostname)
Requires: letsencrypt.sh
=======
Requires: iproute
Requires: postfix
Requires: udev >= 147
Requires: yum-plugin-changelog
Requires: nethserver-yum > 1.3.3-2
Requires: nethserver-lib > 2.1.1-1
>>>>>>> 934c07ff

BuildRequires: nethserver-devtools
Requires(post): systemd
Requires(postun): systemd
BuildRequires: systemd

%description
The %{name} package provides the fundamental infrastructure for the
configuration management of NethServer, derived from SME Server event
and template system.

%prep
%setup

%build
%{makedocs}
perl createlinks

mkdir -p root%{perl_vendorlib}
mv -v lib/perl/{NethServer,esmith} root%{perl_vendorlib}
mkdir -p root/%{_nseventsdir}/organization-save
mkdir -p root/%{_nseventsdir}/%{name}-update
mkdir -p root/%{_nsconfdir}/validators/myhostname

for _nsdb in configuration networks routes accounts; do
   mkdir -p root/%{_nsdbconfdir}/${_nsdb}/{migrate,force,defaults}
done 


%install
rm -rf %{buildroot}
(cd root   ; find . -depth -not -name '*.orig' -print  | cpio -dump %{buildroot})
%{genfilelist} %{buildroot} > %{name}-%{version}-%{release}-filelist

%files -f %{name}-%{version}-%{release}-filelist
%defattr(-,root,root)
%doc COPYING
%ghost %attr(600,root,root) /etc/pki/tls/private/NSRV.key
%ghost %attr(644,root,root) /etc/pki/tls/certs/NSRV.crt
<<<<<<< HEAD
%ghost %attr(440,root,root) /etc/sudoers.d/10_nethserver
%dir %{_nseventsdir}/%{name}-update
%dir %{_nsdbconfdir}/configuration
%dir %{_nsdbconfdir}/networks
%dir %{_nsdbconfdir}/routes
%dir %{_nsdbconfdir}/accounts
%dir %{_nsconfdir}/validators/myhostname
=======
>>>>>>> 934c07ff
%ghost %attr(0644,root,root) /etc/logviewer.conf

%post
%systemd_post nethserver-system-init.service NetworkManager.service firewalld.service nethserver-config-network.service

%postun
%systemd_postun

%changelog
* Wed Apr 27 2016 Giacomo Sanchietti <giacomo.sanchietti@nethesis.it> - 2.10.2-1
- Network configuration: alias IP overwritten - Bug #3381

* Tue Apr 05 2016 Giacomo Sanchietti <giacomo.sanchietti@nethesis.it> - 2.10.1-1
- Bond miimon default value - Enhancement #3373 [NethServer]

* Thu Mar 31 2016 Davide Principi <davide.principi@nethesis.it> - 2.10.0-1
- Default bonding mode to active-backup - Enhancement #3299 [NethServer]

* Thu Mar 03 2016 Giacomo Sanchietti <giacomo.sanchietti@nethesis.it> - 2.9.7-1
- Add a yum clean all button if update fails - Feature #3360 [NethServer]
- Samba core files are listed by log viewer - Bug #3334 [NethServer]

<<<<<<< HEAD
=======
* Fri Feb 26 2016 Giacomo Sanchietti <giacomo.sanchietti@nethesis.it> - 2.9.6-1
- Role disappears from ethernet interface - Bug #3357 [NethServer]
- Let's Encrypt (partial) support  - Feature #3355 [NethServer]

>>>>>>> 934c07ff
* Mon Nov 30 2015 Giacomo Sanchietti <giacomo.sanchietti@nethesis.it> - 2.9.5-1
- The description of trusted network can not be modified - Bug #3321 [NethServer]
- bond confuses network configuration - Bug #3306 [NethServer]

* Mon Nov 23 2015 Giacomo Sanchietti <giacomo.sanchietti@nethesis.it> - 2.9.4-1
- Dashboard: avoid blocking on todos ajax calls - Enhancement #3322 [NethServer]

* Wed Nov 11 2015 Giacomo Sanchietti <giacomo.sanchietti@nethesis.it> - 2.9.3-1
- MultiWAN: remove static routes for checkip - Enhancement #3289 [NethServer]
- DB key name clash in networks db - Bug #3272 [NethServer]

* Mon Oct 12 2015 Giacomo Sanchietti <giacomo.sanchietti@nethesis.it> - 2.9.2-1
- error in parsing ifcfg-eth0 when installing ns6.7rc1 on a centos 6.7 minimal - Bug #3282 [NethServer]

* Tue Sep 29 2015 Davide Principi <davide.principi@nethesis.it> - 2.9.1-1
- Translation: fix Welcome_body string. Enhancement #3265 [NethServer]

* Thu Sep 24 2015 Davide Principi <davide.principi@nethesis.it> - 2.9.0-1
- Drop lokkit support, always use shorewall - Enhancement #3258 [NethServer]

* Thu Aug 27 2015 Davide Principi <davide.principi@nethesis.it> - 2.8.1-1
- server-manager PPPoE support - Enhancement #3227 [NethServer]

* Fri Jul 17 2015 Davide Principi <davide.principi@nethesis.it> - 2.8.0-1
- PPPoE support - Feature #3218 [NethServer]

* Wed Jul 15 2015 Giacomo Sanchietti <giacomo.sanchietti@nethesis.it> - 2.7.4-1
- Event trusted-networks-modify - Enhancement #3195 [NethServer]

* Wed Jul 08 2015 Davide Principi <davide.principi@nethesis.it> - 2.7.3-1
- Fix bug #3216 [NethServer]

* Mon Jun 22 2015 Davide Principi <davide.principi@nethesis.it> - 2.7.2-1
- Wrong Server Manager menu category order  - Bug #3197 [NethServer]
- Log viewer close goes back to last module instead of back to log viewer - Bug #3138 [NethServer]

* Wed May 20 2015 Giacomo Sanchietti <giacomo.sanchietti@nethesis.it> - 2.7.1-1
- Alias ifcfg-ethX:Y files invalid syntax - Bug #3091 [NethServer]
- Trusted network validator - Bug #3025 [NethServer]
- Trusted "Network address" should be a valid Network prefix  - Bug #3010 [NethServer]
- Localize "password expire" notifications - Enhancement #2887 [NethServer]
- Base: display green network inside "Trusted network" page - Enhancement #2711 [NethServer]

* Thu Apr 23 2015 Davide Principi <davide.principi@nethesis.it> - 2.7.0-1
- Language packs support - Feature #3115 [NethServer]
- Dashboard: display IP of red interfaces configured with DHCP - Enhancement #3096 [NethServer]
- Task running forever - Bug #3078 [NethServer]

* Thu Apr 02 2015 Davide Principi <davide.principi@nethesis.it> - 2.6.5-1
- Web proxy: exclude local sites when mode is transparent - Enhancement #3099 [NethServer]
- Dashboard: remove/hide uneeded services from the list - Enhancement #2795 [NethServer]
- Base: service description - Enhancement #2765 [NethServer]

* Thu Mar 26 2015 Giacomo Sanchietti <giacomo.sanchietti@nethesis.it> - 2.6.4-1
- Firewall-base: multi-wan dhcp failover not supported - Enhancement #2827 [NethServer]

* Thu Mar 12 2015 Giacomo Sanchietti <giacomo.sanchietti@nethesis.it> - 2.6.3-1
- Progress bar stuck in drpm download - Bug #3079 [NethServer]

* Wed Mar 11 2015 Giacomo Sanchietti <giacomo.sanchietti@nethesis.it> - 2.6.2-1
- Unexpected ethernet interface rename - Bug #3082 [NethServer]

* Thu Mar 05 2015 Giacomo Sanchietti <giacomo.sanchietti@nethesis.it> - 2.6.1-1
- Network page unexpected roles - Bug #3076 [NethServer]
- Dashboard Interfaces widget and VLAN - Bug #3075 [NethServer]

* Tue Mar 03 2015 Giacomo Sanchietti <giacomo.sanchietti@nethesis.it> - 2.6.0-1
- Move Logout button at top right - Enhancement #3046 [NethServer]
- Restore from backup, disaster recovery and network interfaces - Feature #3041 [NethServer]
- Differentiate root and admin users - Feature #3026 [NethServer]
- Add includedir directive to /etc/sudoers - Enhancement #3012 [NethServer]
- Display Dashbord at top of menu - Enhancement #3011 [NethServer]
- Shorewall: allow template-custom for ESTABLISHED and RELATED connection inside rules file - Enhancement #2999 [NethServer]
- Show default password on server-manager login - Enhancement #2998 [NethServer]
- Raid critical status on dashboard does not show failed partitions - Bug #2995 [NethServer]
- Refactor Organization contacts page - Feature #2969 [NethServer]
- Package Manager: new UPDATE button and optional packages selection - Feature #2963 [NethServer]
- squidGuard: support multiple profiles - Enhancement #2958 [NethServer]
- Base: first configuration wizard - Feature #2957 [NethServer]

* Wed Jan 14 2015 Giacomo Sanchietti <giacomo.sanchietti@nethesis.it> - 2.5.5-1.ns6
- Raid critical status on dashboard does not show failed partitions - Bug #2995 [NethServer]
- Correctly handle history back button - Enhancement #2958 [NethServer]

* Tue Dec 09 2014 Giacomo Sanchietti <giacomo.sanchietti@nethesis.it> - 2.5.4-1.ns6
- First-boot: execute system-init event before tty - Enhancement #2952 [NethServer]
- Modify all users if the ldap organisation contacts is updated - Bug #2931 [NethServer]
- Notify user if event fails - Enhancement #2927 [NethServer]
- DNS: remove role property from dns db key - Enhancement #2915 [NethServer]
- Network config during install is ignored - Bug #2796 [NethServer]
- Drop TCP wrappers hosts.allow hosts.deny templates - Enhancement #2785 [NethServer]

* Wed Nov 19 2014 Giacomo Sanchietti <giacomo.sanchietti@nethesis.it> - 2.5.3-1.ns6
- First-boot: execute system-init event before tty - Enhancement #2952 [NethServer]
- Notify user if event fails - Enhancement #2927 [NethServer]

* Thu Oct 23 2014 Davide Principi <davide.principi@nethesis.it> - 2.5.2-1.ns6
- Lokkit: missing port range support for network services - Bug #2923 [NethServer]
- Dnsmasq: daemon doesn't start if NameServers property contains more than 2 addresses - Bug #2918 [NethServer]

* Fri Oct 17 2014 Davide Principi <davide.principi@nethesis.it> - 2.5.1-1.ns6
- Red interface: gateway setting wiped out - Bug #2920 [NethServer]

* Wed Oct 15 2014 Giacomo Sanchietti <giacomo.sanchietti@nethesis.it> - 2.5.0-1.ns6
- Access to server-manager from multiple green networks - Bug #2896
- Network services: refactor web interface - Enhancement #2895
- Dashboard: running status of service is not displayed - Bug #2875
- Support DHCP on multiple interfaces - Feature #2849
- NetworkAdapter: adaptive UI fields - Enhancement #2807
- Backup config: list only relevant files - Feature #2739

* Thu Oct 02 2014 Davide Principi <davide.principi@nethesis.it> - 2.4.0-1.ns6
- Notification "${0}%" string flashes on login screen - Bug #2876 [NethServer]
- Handle nethserver-firewall-base uninstallation - Enhancement #2873 [NethServer]
- System initialization: change default ip addresses - Enhancement #2872 [NethServer]
- Reconfigure networking on NIC replacement - Feature #2837 [NethServer]
- Cannot access Server Manager after migration - Bug #2786 [NethServer]
- Remove obsolete console and bootstrap-console commands - Enhancement #2734 [NethServer]
- Web UI: advanced network configuration  - Feature #2719 [NethServer]

* Wed Aug 20 2014 Davide Principi <davide.principi@nethesis.it> - 2.3.0-1.ns6
- Embed Nethgui 1.6.0 into httpd-admin RPM - Enhancement #2820 [NethServer]
- Base: remove rsyslog.conf template - Bug #2772 [NethServer]
- Firewall: allow and deny access to local services - Enhancement #2752 [NethServer]
- Certificate migration fails if "key" prop is missing - Bug #2745 [NethServer]
- Base: split 'local networks' into 'static routes' and 'trusted networks' - Enhancement #2743 [NethServer]
- Remove obsolete console and bootstrap-console commands - Enhancement #2734 [NethServer]
- Web UI: advanced network configuration  - Feature #2719 [NethServer]
- Custom firewall rules - Feature #2716 [NethServer]
- Firewall: select default policy - Feature #2714 [NethServer]
- Dashboard: uptime is incomplete - Bug #2708 [NethServer]
- Firewall: support custom objects - Feature #2705 [NethServer]
- Firewall-base: add support for multi-wan - Feature #2332 [NethServer]

* Mon Mar 24 2014 Davide Principi <davide.principi@nethesis.it> - 2.2.1-1.ns6
- Built again to fix online documentation - #2700 [NethServer]

* Mon Mar 24 2014 Davide Principi <davide.principi@nethesis.it> - 2.2.0-1.ns6
- YUM categories in PackageManager - Feature #2694 [NethServer]
- Remove absolute URLs from PackageManager - Enhancement #2692 [NethServer]

* Mon Mar 10 2014 Davide Principi <davide.principi@nethesis.it> - 2.1.2-1.ns6
- User can't set his own UserProfile fields - Bug #2684 [NethServer]
- Backup Notification to System administrator fails by default - Bug #2675 [NethServer]

* Wed Feb 26 2014 Davide Principi <davide.principi@nethesis.it> - 2.1.1-1.ns6
- Fix for default module for non-admin users - Bug #2630 [NethServer]

* Wed Feb 26 2014 Davide Principi <davide.principi@nethesis.it> - 2.1.0-1.ns6
- Rebranding fails when new kernel is installed - Bug #2664 [NethServer]
- Installer improvements - Enhancement #2660 [NethServer]
- Revamp web UI style - Enhancement #2656 [NethServer]
- Default module for non-admin users - Bug #2630 [NethServer]
- Dashboard: infinite loop on XHR failure - Bug #2628 [NethServer]
- Implement hostname-modify event for samba  - Enhancement #2626 [NethServer]

* Wed Feb 12 2014 Davide Principi <davide.principi@nethesis.it> - 2.0.1-1.ns6
- Customizable X509 email field - Enhancement #2650 [NethServer]

* Wed Feb 05 2014 Davide Principi <davide.principi@nethesis.it> - 2.0.0-1.ns6
- Start messagebus service - Enhancement #2645 [NethServer]
- No feedback from Shutdown UI module - Bug #2629 [NethServer]
- NethCamp 2014 - Task #2618 [NethServer]
- Remove bootstrap-console - Enhancement #2582 [NethServer]
- Move admin user in LDAP DB - Feature #2492 [NethServer]
- Dashboard: show raid status - Enhancement #2490 [NethServer]
- Update all inline help documentation - Task #1780 [NethServer]
- ISO: interactive installer - Feature #1757 [NethServer]
- Base: avoid double network restart on first boot event - Enhancement #1742 [NethServer]
- Dashboard: new widgets - Enhancement #1671 [NethServer]

* Wed Dec 18 2013 Davide Principi <davide.principi@nethesis.it> - 1.5.0-1.ns6
- Remove external JS libraries from source repositories - Enhancement #2167 [NethServer]
- Always deliver mail to local admin user - Enhancement #2102 [NethServer]
- Directory: backup service accounts passwords  - Enhancement #2063 [NethServer]
- Process tracking and notifications - Feature #2029 [NethServer]
- Service supervision with Upstart - Feature #2014 [NethServer]

* Thu Oct 17 2013 Giacomo Sanchietti <giacomo.sanchietti@nethesis.it> - 1.4.3-1.ns6d
- Add AdminIsNotRoot to keep admin and root password in sync #2277
- Store root server certificate in NSS database #2248
- Avoid resolv.conf overwrite by dhclient #2213
- Fix lokkit configuration #2205
- Add language code to URLs #2113 [Nethgui]
- Implement configurable log rotation and retention policies #2053

* Wed Aug 28 2013 Davide Principi <davide.principi@nethesis.it> - 1.4.1-1.ns6
- Import nethserver-manager code from nethserver-base - Enhancement #2110 [NethServer]
- Base: validate configuration from NetworkAdapter UI module - Enhancement #2103 [NethServer]
- Update NetworksDB on udev events - Enhancement #2075 [NethServer]

* Thu Jul 25 2013 Davide Principi <davide.principi@nethesis.it> - 1.4.0-1.ns6
- Base: bootstrap-console type default is "configuration" - Enhancement #2079 [NethServer]
- Lib: synchronize service status prop and running state - Feature #2078 [NethServer]
- Base: new PackageManager UI module - Feature #1767 [NethServer]
- Base: select multiple items in package-manager - Enhancement #1748 [NethServer]

* Wed Jul 17 2013 Davide Principi <davide.principi@nethesis.it> - 1.3.1-1.ns6
- Lib: synchronize service status prop and chkconfig - Feature #2067 [NethServer]

* Mon Jul 15 2013 Davide Principi <davide.principi@nethesis.it> - 1.3.0-1.ns6
- Imported PackageManager UI module - Feature #1767 [NethServer]
- Select multiple items in package-manager - Enhancement #1748 [NethServer]

* Mon Jul 15 2013 Giacomo Sanchietti <giacomo.sanchietti@nethesis.it> - 1.2.5-1.ns6
- Fix static route generations #2057

* Fri Jul 12 2013 Giacomo Sanchietti <giacomo.sanchietti@nethesis.it> - 1.2.4-1.ns6
- Backup: implement and document full restore #2043

* Wed May 29 2013 Davide Principi <davide.principi@nethesis.it> - 1.2.3-1.ns6
- NethServer\Tool\PasswordStash: added setAutoUnlink() method #1746

* Tue May  7 2013 Davide Principi <davide.principi@nethesis.it> - 1.2.2-1.ns6
- system-adjust action: import symbols from nethserver yum plugin  #1870

* Thu May  2 2013 Davide Principi <davide.principi@nethesis.it> - 1.2.1-1.ns6
- Fixed assignment of green role when one NIC only is installed #1883

* Tue Apr 30 2013 Giacomo Sanchietti <giacomo.sanchietti@nethesis.it> - 1.2.0-1.ns6
- Rebuild for automatic package handling. #1870
- Refactor firewall configuration #1875
- Add logviewer module #470
- Handle static routes #1886
- Add migration code #1794
- Various fixes: #1754 #1878

* Tue Mar 19 2013 Giacomo Sanchietti <giacomo.sanchietti@nethesis.it> - 1.1.2-1.ns6
- first-boot: postpone init-repo execution to avoid clean up of event-queue

* Tue Mar 19 2013 Giacomo Sanchietti <giacomo.sanchietti@nethesis.it> - 1.1.1-1.ns6
- New dashboard #583
- first-boot event: execute network restart (#1741) do not block on error
- Add migration code #1702
- Add support for filesystems options #1658
- Various bugfixes

* Thu Jan 31 2013 Davide Principi <davide.principi@nethesis.it> - 1.1.0-1.ns6
- Removed "pv" requirement
- Added Certificate Management #1503
- SME bash completion #1619
- admin's mailbox #1635
- Fix #1628

<|MERGE_RESOLUTION|>--- conflicted
+++ resolved
@@ -11,7 +11,6 @@
 Requires: bridge-utils
 Requires: sudo
 Requires: nc
-<<<<<<< HEAD
 Requires: net-tools
 # perl-TimeDate is needed for certificate renew
 Requires: perl-TimeDate
@@ -20,14 +19,6 @@
 Requires: nethserver-yum
 Requires: nethserver-lib, perl(NethServer::Database::Hostname)
 Requires: letsencrypt.sh
-=======
-Requires: iproute
-Requires: postfix
-Requires: udev >= 147
-Requires: yum-plugin-changelog
-Requires: nethserver-yum > 1.3.3-2
-Requires: nethserver-lib > 2.1.1-1
->>>>>>> 934c07ff
 
 BuildRequires: nethserver-devtools
 Requires(post): systemd
@@ -67,7 +58,6 @@
 %doc COPYING
 %ghost %attr(600,root,root) /etc/pki/tls/private/NSRV.key
 %ghost %attr(644,root,root) /etc/pki/tls/certs/NSRV.crt
-<<<<<<< HEAD
 %ghost %attr(440,root,root) /etc/sudoers.d/10_nethserver
 %dir %{_nseventsdir}/%{name}-update
 %dir %{_nsdbconfdir}/configuration
@@ -75,8 +65,6 @@
 %dir %{_nsdbconfdir}/routes
 %dir %{_nsdbconfdir}/accounts
 %dir %{_nsconfdir}/validators/myhostname
-=======
->>>>>>> 934c07ff
 %ghost %attr(0644,root,root) /etc/logviewer.conf
 
 %post
@@ -99,13 +87,10 @@
 - Add a yum clean all button if update fails - Feature #3360 [NethServer]
 - Samba core files are listed by log viewer - Bug #3334 [NethServer]
 
-<<<<<<< HEAD
-=======
 * Fri Feb 26 2016 Giacomo Sanchietti <giacomo.sanchietti@nethesis.it> - 2.9.6-1
 - Role disappears from ethernet interface - Bug #3357 [NethServer]
 - Let's Encrypt (partial) support  - Feature #3355 [NethServer]
 
->>>>>>> 934c07ff
 * Mon Nov 30 2015 Giacomo Sanchietti <giacomo.sanchietti@nethesis.it> - 2.9.5-1
 - The description of trusted network can not be modified - Bug #3321 [NethServer]
 - bond confuses network configuration - Bug #3306 [NethServer]
