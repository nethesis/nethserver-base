--- conflicted
+++ resolved
@@ -1,19 +1,9 @@
 <?php 
 
-<<<<<<< HEAD
-$L['UserProfile_Header'] = 'Profilo dell\'utente ${0}';
-$L['BasicInfo_Title'] = "Informazioni generali";
-$L['FirstName_label'] = 'Nome';
-$L['LastName_label'] = 'Cognome';
-$L['EmailAddress_label'] = 'Indirizzo email';
-
-$L['ExtraInfo_Title'] = "Informazioni di contatto";
-=======
 $L['BasicInfo_Title'] = 'Informazioni generali'; 
 $L['EmailAddress_label'] = 'Indirizzo email'; 
 $L['ExtraInfo_Title'] = 'Informazioni di contatto'; 
 $L['FirstName_label'] = 'Nome'; 
 $L['LastName_label'] = 'Cognome'; 
 $L['UserProfile_Header'] = 'Profilo dell\'utente ${0}'; 
-$L['UserProfile_Title'] = 'Profilo utente'; 
->>>>>>> 5ef2c62f
+$L['UserProfile_Title'] = 'Profilo utente'; 