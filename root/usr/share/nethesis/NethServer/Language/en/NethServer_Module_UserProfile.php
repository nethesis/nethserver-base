<?php 

<<<<<<< HEAD
$L['UserProfile_Header'] = '${0} user\'s profile';
$L['BasicInfo_Title'] = "Basic informations";
$L['FirstName_label'] = 'First name';
$L['LastName_label'] = 'Last name';
$L['EmailAddress_label'] = 'Email address';

$L['ExtraInfo_Title'] = "Contact informations";
=======
$L['BasicInfo_Title'] = 'Basic informations'; 
$L['EmailAddress_label'] = 'Email address'; 
$L['ExtraInfo_Title'] = 'Contact informations'; 
$L['FirstName_label'] = 'First name'; 
$L['LastName_label'] = 'Last name'; 
$L['UserProfile_Header'] = '${0} user\'s profile'; 
$L['UserProfile_Title'] = 'User\'s profile'; 
>>>>>>> 5ef2c62f
<|MERGE_RESOLUTION|>--- conflicted
+++ resolved
@@ -1,19 +1,9 @@
 <?php 
 
-<<<<<<< HEAD
-$L['UserProfile_Header'] = '${0} user\'s profile';
-$L['BasicInfo_Title'] = "Basic informations";
-$L['FirstName_label'] = 'First name';
-$L['LastName_label'] = 'Last name';
-$L['EmailAddress_label'] = 'Email address';
-
-$L['ExtraInfo_Title'] = "Contact informations";
-=======
 $L['BasicInfo_Title'] = 'Basic informations'; 
 $L['EmailAddress_label'] = 'Email address'; 
 $L['ExtraInfo_Title'] = 'Contact informations'; 
 $L['FirstName_label'] = 'First name'; 
 $L['LastName_label'] = 'Last name'; 
 $L['UserProfile_Header'] = '${0} user\'s profile'; 
-$L['UserProfile_Title'] = 'User\'s profile'; 
->>>>>>> 5ef2c62f
+$L['UserProfile_Title'] = 'User\'s profile'; 