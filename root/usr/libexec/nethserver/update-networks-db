--- conflicted
+++ resolved
@@ -48,11 +48,7 @@
 
             # Check if this not a tun/tap
             if [ ! -e /sys/class/net/$card/tun_flags ]; then
-<<<<<<< HEAD
-                if [ -e /sys/class/net/$card/brforward ] && [[ $card != virbr* ]]; then
-=======
                 if [ -e /sys/class/net/$card/brforward ]; then
->>>>>>> ae421e4e
                     dev=`/sbin/e-smith/db networks get $card`
                     if [ "x$dev" == "x" ]; then
                          /sbin/e-smith/db networks set $card bridge
